--- conflicted
+++ resolved
@@ -515,9 +515,8 @@
   ! choose an unstable initial condition to allow moisture
   ! to quickly enter the atmosphere avoiding problems with the convection scheme
   t_surf = t_surf_init + 1.0
-<<<<<<< HEAD
-
-  call mixed_layer_init(is, ie, js, je, num_levels, t_surf, bucket_depth, get_axis_id(), Time, albedo, rad_lonb_2d(:,:), rad_latb_2d(:,:), land) ! t_surf is intent(inout) !s albedo distribution set here.
+
+  call mixed_layer_init(is, ie, js, je, num_levels, t_surf, bucket_depth, get_axis_id(), Time, albedo, rad_lonb_2d(:,:), rad_latb_2d(:,:), land, bucket) ! t_surf is intent(inout) !s albedo distribution set here.
   
 elseif(gp_surface) then
   albedo=0.0
@@ -525,9 +524,6 @@
 
   call error_mesg('idealized_moist_phys','Note that if grey radiation scheme != Schneider is used, model will seg-fault b/c gp_surface does not define a t_surf, which is required by most grey schemes.', NOTE)
 
-=======
-  call mixed_layer_init(is, ie, js, je, num_levels, t_surf, bucket_depth, get_axis_id(), Time, albedo, rad_lonb_2d(:,:), rad_latb_2d(:,:), land, bucket) ! t_surf is intent(inout) !s albedo distribution set here.
->>>>>>> d3477649
 endif
 
 if(turb) then

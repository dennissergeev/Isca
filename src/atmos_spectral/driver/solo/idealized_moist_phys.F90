module idealized_moist_phys_mod

#ifdef INTERNAL_FILE_NML
  use mpp_mod, only: input_nml_file
#else
  use fms_mod, only: open_namelist_file, close_file
#endif

use fms_mod, only: write_version_number, file_exist, close_file, stdlog, error_mesg, NOTE, FATAL, read_data, field_size, uppercase, mpp_pe

use           constants_mod, only: grav, rdgas, rvgas, cp_air, PSTD_MKS, dens_h2o !mj cp_air needed for rrtmg !s pstd_mks needed for pref calculation

use        time_manager_mod, only: time_type, get_time, operator( + )

use    vert_turb_driver_mod, only: vert_turb_driver_init, vert_turb_driver, vert_turb_driver_end

use           vert_diff_mod, only: vert_diff_init, gcm_vert_diff_down, gcm_vert_diff_up, vert_diff_end, surf_diff_type

use two_stream_gray_rad_mod, only: two_stream_gray_rad_init, two_stream_gray_rad_down, two_stream_gray_rad_up, two_stream_gray_rad_end

use         mixed_layer_mod, only: mixed_layer_init, mixed_layer, mixed_layer_end, albedo_calc

use         lscale_cond_mod, only: lscale_cond_init, lscale_cond, lscale_cond_end

use qe_moist_convection_mod, only: qe_moist_convection_init, qe_moist_convection, qe_moist_convection_end

use        betts_miller_mod, only: betts_miller, betts_miller_init

use      dry_convection_mod, only: dry_convection_init, dry_convection

use        diag_manager_mod, only: register_diag_field, send_data

use          transforms_mod, only: get_grid_domain

use   spectral_dynamics_mod, only: get_axis_id, get_num_levels, get_surf_geopotential

use        surface_flux_mod, only: surface_flux, gp_surface_flux

use      sat_vapor_pres_mod, only: lookup_es !s Have added this to allow relative humdity to be calculated in a consistent way.

use      damping_driver_mod, only: damping_driver, damping_driver_init, damping_driver_end !s MiMA uses damping

use    press_and_geopot_mod, only: pressure_variables

use         mpp_domains_mod, only: mpp_get_global_domain !s added to enable land reading

use          transforms_mod, only: grid_domain

use rayleigh_bottom_drag_mod, only: rayleigh_bottom_drag_init, compute_rayleigh_bottom_drag

#ifdef RRTM_NO_COMPILE
    ! RRTM_NO_COMPILE not included
#else
    !mj: RRTM radiative scheme
    use rrtmg_lw_init
    use rrtmg_lw_rad
    use rrtmg_sw_init
    use rrtmg_sw_rad
    use rrtm_radiation
    use rrtm_vars
#endif


implicit none
private
!=================================================================================================================================

character(len=128) :: version= &
'$Id: idealized_moist_phys.F90,v 1.1.2.1 2013/01/24 18:45:34 pjp Exp $'

character(len=128) :: tagname= &
'$Name:  $'
character(len=10), parameter :: mod_name='atmosphere'

!=================================================================================================================================

public :: idealized_moist_phys_init , idealized_moist_phys , idealized_moist_phys_end

logical :: module_is_initialized =.false.
logical :: turb = .false.
logical :: do_virtual = .false. ! whether virtual temp used in gcm_vert_diff

!s Convection scheme options
character(len=256) :: convection_scheme = 'unset'  !< Use a specific convection scheme.  Valid options
integer, parameter :: UNSET = -1,                & !! are NONE, SIMPLE_BETTS_MILLER, FULL_BETTS_MILLER, DRY
                      NO_CONV = 0,               &
                      SIMPLE_BETTS_CONV = 1,         &
                      FULL_BETTS_MILLER_CONV = 2,     &
                      DRY_CONV = 3
integer :: r_conv_scheme = UNSET  ! the selected convection scheme

logical :: lwet_convection = .false.
logical :: do_bm = .false.

!s Radiation options
logical :: two_stream_gray = .true.
logical :: do_rrtm_radiation = .false.

!s MiMA uses damping
logical :: do_damping = .false.


logical :: mixed_layer_bc = .false.
logical :: gp_surface = .false. !s Use Schneider & Liu 2009's prescription of lower-boundary heat flux

logical :: do_simple = .false. !s Have added this to enable relative humidity to be calculated correctly below.
real :: roughness_heat = 0.05
real :: roughness_moist = 0.05
real :: roughness_mom = 0.05
real :: land_roughness_prefactor = 1.0

!s options for adding idealised land

character(len=256) :: land_option = 'none'
character(len=256) :: land_file_name  = 'INPUT/land.nc'
character(len=256) :: land_field_name = 'land_mask'

! RG Add bucket
logical :: bucket = .false. 
integer :: future
real :: init_bucket_depth = 20. ! default initial bucket depth in m LJJ
real :: init_bucket_depth_land = 20. 
real :: max_bucket_depth_land = 1000. ! default large value
real :: robert_bucket = 0.04   ! default robert coefficient for bucket depth LJJ
real :: raw_bucket = 0.53       ! default raw coefficient for bucket depth LJJ
! end RG Add bucket

namelist / idealized_moist_phys_nml / turb, lwet_convection, do_bm, roughness_heat,  &
                                      two_stream_gray, do_rrtm_radiation, do_damping,&
                                      mixed_layer_bc, do_simple,                     &
                                      roughness_moist, roughness_mom, do_virtual,    &
                                      land_option, land_file_name, land_field_name,   & !s options for idealised land
                                      land_roughness_prefactor,               &
                                      gp_surface, convection_scheme,          &
                                      bucket, init_bucket_depth, init_bucket_depth_land, & !RG Add bucket 
                                      max_bucket_depth_land, robert_bucket, raw_bucket


integer, parameter :: num_time_levels = 2 !RG Add bucket - number of time levels added to allow timestepping in this module
real, allocatable, dimension(:,:,:)   :: bucket_depth      ! RG Add bucket
real, allocatable, dimension(:,:    ) :: dt_bucket, filt   ! RG Add bucket

real, allocatable, dimension(:,:)   ::                                        &
     z_surf,               &   ! surface height
     t_surf,               &   ! surface temperature
     q_surf,               &   ! surface moisture
     u_surf,               &   ! surface U wind
     v_surf,               &   ! surface V wind
     rough_mom,            &   ! momentum roughness length for surface_flux
     rough_heat,           &   ! heat roughness length for surface_flux
     rough_moist,          &   ! moisture roughness length for surface_flux
     depth_change_lh,      &   ! tendency in bucket depth due to latent heat transfer     ! RG Add bucket
     depth_change_cond,    &   ! tendency in bucket depth due to condensation rain        ! RG Add bucket
     depth_change_conv,    &   ! tendency in bucket depth due to convection rain          ! RG Add bucket
     gust,                 &   ! gustiness constant
     z_pbl,                &   ! gustiness constant
     flux_t,               &   ! surface sensible heat flux
     flux_q,               &   ! surface moisture flux
     flux_r,               &   ! surface radiation flux
     flux_u,               &   ! surface flux of zonal mom.
     flux_v,               &   ! surface flux of meridional mom.
     drag_m,               &   ! momentum drag coefficient
     drag_t,               &   ! heat drag coefficient
     drag_q,               &   ! moisture drag coefficient
     w_atm,                &   ! wind speed
     ustar,                &   ! friction velocity
     bstar,                &   ! buoyancy scale
     qstar,                &   ! moisture scale
     dhdt_surf,            &   ! d(sensible heat flux)/d(surface temp)
     dedt_surf,            &   ! d(latent heat flux)/d(surface temp)???
     dedq_surf,            &   ! d(latent heat flux)/d(surface moisture)???
     drdt_surf,            &   ! d(upward longwave)/d(surface temp)
     dhdt_atm,             &   ! d(sensible heat flux)/d(atmos.temp)
     dedq_atm,             &   ! d(latent heat flux)/d(atmospheric mixing rat.)
     dtaudv_atm,           &   ! d(stress component)/d(atmos wind)
     dtaudu_atm,           &   ! d(stress component)/d(atmos wind)
     fracland,             &   ! fraction of land in gridbox
     rough,                &   ! roughness for vert_turb_driver
     albedo,               &   !s albedo now defined in mixed_layer_init
     coszen,               &   !s make sure this is ready for assignment in run_rrtmg
     pbltop                    !s Used as an input to damping_driver, outputted from vert_turb_driver

real, allocatable, dimension(:,:,:) ::                                        &
     diff_m,               &   ! momentum diffusion coeff.
     diff_t,               &   ! temperature diffusion coeff.
     tdtlw,                &   ! place holder. appears in calling arguments of vert_turb_driver but not used unless do_edt=.true. -- pjp
     diss_heat,            &   ! heat dissipated by vertical diffusion
     diss_heat_ray,        &   ! heat dissipated by rayleigh bottom drag (used when gp_surface=.True.)
     non_diff_dt_ug,       &   ! zonal wind tendency except from vertical diffusion
     non_diff_dt_vg,       &   ! merid. wind tendency except from vertical diffusion
     non_diff_dt_tg,       &   ! temperature tendency except from vertical diffusion
     non_diff_dt_qg,       &   ! moisture tendency except from vertical diffusion
     conv_dt_tg,           &   ! temperature tendency from convection
     conv_dt_qg,           &   ! moisture tendency from convection
     cond_dt_tg,           &   ! temperature tendency from condensation
     cond_dt_qg                ! moisture tendency from condensation


logical, allocatable, dimension(:,:) ::                                       &
     avail,                &   ! generate surf. flux (all true)
     land,                 &   ! land points (all false)
     coldT,                &   ! should precipitation be snow at this point
     convect                   ! place holder. appears in calling arguments of vert_turb_driver but not used unless do_entrain=.true. -- pjp

real, allocatable, dimension(:,:) ::                                          &
     land_ones                 ! land points (all zeros)

real, allocatable, dimension(:,:) ::                                          &
     klzbs,                &   ! stored level of zero buoyancy values
     cape,                 &   ! convectively available potential energy
     cin,                  &   ! convective inhibition (this and the above are before the adjustment)
     invtau_q_relaxation,  &   ! temperature relaxation time scale
     invtau_t_relaxation,  &   ! humidity relaxation time scale
     rain,                 &   ! Can be resolved or  parameterised
     snow,                 &   !
     precip                    ! cumulus rain  + resolved rain  + resolved snow

real, allocatable, dimension(:,:,:) :: &
     t_ref,          &   ! relaxation temperature for bettsmiller scheme
     q_ref               ! relaxation moisture for bettsmiller scheme

real, allocatable, dimension(:,:) :: &
     net_surf_sw_down,  &   ! net sw flux at surface
     surf_lw_down           ! downward lw flux at surface

integer ::           &
     id_diff_dt_ug,  &   ! zonal wind tendency from vertical diffusion
     id_diff_dt_vg,  &   ! merid. wind tendency from vertical diffusion
     id_diff_dt_tg,  &   ! temperature tendency from vertical diffusion
     id_diff_dt_qg,  &   ! moisture tendency from vertical diffusion
     id_conv_rain,   &   ! rain from convection
     id_cond_rain,   &   ! rain from condensation
     id_precip,      &   ! rain and snow from condensation and convection
     id_conv_dt_tg,  &   ! temperature tendency from convection
     id_conv_dt_qg,  &   ! temperature tendency from convection
     id_cond_dt_tg,  &   ! temperature tendency from condensation
     id_cond_dt_qg,  &   ! temperature tendency from condensation
     id_bucket_depth,      &   ! bucket depth variable for output  - RG Add bucket
     id_bucket_depth_conv, &   ! bucket depth variation induced by convection  - RG Add bucket
     id_bucket_depth_cond, &   ! bucket depth variation induced by condensation  - RG Add bucket
     id_bucket_depth_lh,   &   ! bucket depth variation induced by LH  - RG Add bucket
     id_rh,          & 	 ! Relative humidity
     id_diss_heat_ray,&  ! Heat dissipated by rayleigh bottom drag if gp_surface=.True.
     id_z_tg,        &   ! Relative humidity
     id_cape,        &
     id_cin

integer, allocatable, dimension(:,:) :: & convflag ! indicates which qe convection subroutines are used
real,    allocatable, dimension(:,:) :: rad_lat, rad_lon
real,    allocatable, dimension(:) :: pref, p_half_1d, ln_p_half_1d, p_full_1d,ln_p_full_1d !s pref is a reference pressure profile, which in 2006 MiMA is just the initial full pressure levels, and an extra level with the reference surface pressure. Others are only necessary to calculate pref.
real,    allocatable, dimension(:,:) :: capeflag !s Added for Betts Miller scheme (rather than the simplified Betts Miller scheme).

type(surf_diff_type) :: Tri_surf ! used by gcm_vert_diff
	
!s initialise constants ready to be used in rh_calc	
real :: d622 = 0.
real :: d378 = 0.
	
logical :: used, doing_edt, doing_entrain
integer, dimension(4) :: axes
integer :: is, ie, js, je, num_levels, nsphum, dt_integer
real :: dt_real
type(time_type) :: Time_step

!=================================================================================================================================
contains
!=================================================================================================================================

subroutine idealized_moist_phys_init(Time, Time_step_in, nhum, rad_lon_2d, rad_lat_2d, rad_lonb_2d, rad_latb_2d, t_surf_init)
type(time_type), intent(in) :: Time, Time_step_in
integer, intent(in) :: nhum
real, intent(in), dimension(:,:) :: rad_lon_2d, rad_lat_2d, rad_lonb_2d, rad_latb_2d, t_surf_init

integer :: io, nml_unit, stdlog_unit, seconds, days, id, jd, kd
real, dimension (size(rad_lonb_2d,1)-1, size(rad_latb_2d,2)-1) :: sgsmtn !s added for damping_driver

!s added for land reading
integer, dimension(4) :: siz
integer :: global_num_lon, global_num_lat
character(len=12) :: ctmp1='     by     ', ctmp2='     by     '
!s end added for land reading

if(module_is_initialized) return

call write_version_number(version, tagname)

#ifdef INTERNAL_FILE_NML
   read (input_nml_file, nml=idealized_moist_phys_nml, iostat=io)
#else
   if ( file_exist('input.nml') ) then
      nml_unit = open_namelist_file()
      read (nml_unit, idealized_moist_phys_nml, iostat=io)
      call close_file(nml_unit)
   endif
#endif
stdlog_unit = stdlog()
write(stdlog_unit, idealized_moist_phys_nml)

!s initialise variables for rh_calc
d622 = rdgas/rvgas
d378 = 1.-d622

!s need to make sure that gray radiation and rrtm radiation are not both called.
if(two_stream_gray .and. do_rrtm_radiation) &
   call error_mesg('physics_driver_init','do_grey_radiation and do_rrtm_radiation cannot both be .true.',FATAL)

if(uppercase(trim(convection_scheme)) == 'NONE') then
  r_conv_scheme = NO_CONV
  lwet_convection = .false.
  do_bm           = .false.
  call error_mesg('idealized_moist_phys','No convective adjustment scheme used.', NOTE)

else if(uppercase(trim(convection_scheme)) == 'SIMPLE_BETTS_MILLER') then
  r_conv_scheme = SIMPLE_BETTS_CONV
  call error_mesg('idealized_moist_phys','Using Frierson Quasi-Equilibrium convection scheme.', NOTE)
  lwet_convection = .true.
  do_bm           = .false.

else if(uppercase(trim(convection_scheme)) == 'FULL_BETTS_MILLER') then
  r_conv_scheme = FULL_BETTS_MILLER_CONV
  call error_mesg('idealized_moist_phys','Using Betts-Miller convection scheme.', NOTE)
  do_bm           = .true.
  lwet_convection = .false.

else if(uppercase(trim(convection_scheme)) == 'DRY') then
  r_conv_scheme = DRY_CONV
  call error_mesg('idealized_moist_phys','Using dry convection scheme.', NOTE)
  lwet_convection = .false.
  do_bm           = .false.

else if(uppercase(trim(convection_scheme)) == 'UNSET') then
  call error_mesg('idealized_moist_phys','determining convection scheme from flags', NOTE)
  if (lwet_convection) then
    r_conv_scheme = SIMPLE_BETTS_CONV
    call error_mesg('idealized_moist_phys','Using Frierson Quasi-Equilibrium convection scheme.', NOTE)
  end if
  if (do_bm) then
    r_conv_scheme = FULL_BETTS_MILLER_CONV
    call error_mesg('idealized_moist_phys','Using Betts-Miller convection scheme.', NOTE)
  end if
else
  call error_mesg('idealized_moist_phys','"'//trim(convection_scheme)//'"'//' is not a valid convection scheme.'// &
      ' Choices are NONE, SIMPLE_BETTS, FULL_BETTS_MILLER, DRY', FATAL)
endif

if(lwet_convection .and. do_bm) &
  call error_mesg('idealized_moist_phys','lwet_convection and do_bm cannot both be .true.',FATAL)

nsphum = nhum
Time_step = Time_step_in
call get_time(Time_step, seconds, days)
dt_integer   = 86400*days + seconds
dt_real      = float(dt_integer)

call get_grid_domain(is, ie, js, je)
call get_num_levels(num_levels)

allocate(rad_lat     (is:ie, js:je)); rad_lat = rad_lat_2d
allocate(rad_lon     (is:ie, js:je)); rad_lon = rad_lon_2d
allocate (dt_bucket  (is:ie, js:je)); dt_bucket = 0.0         ! RG Add bucket
allocate (filt       (is:ie, js:je)); filt = 0.0              ! RG Add bucket
allocate(bucket_depth (is:ie, js:je, num_time_levels)); bucket_depth = init_bucket_depth        ! RG Add bucket
allocate(depth_change_lh(is:ie, js:je))                       ! RG Add bucket
allocate(depth_change_cond(is:ie, js:je))                     ! RG Add bucket
allocate(depth_change_conv(is:ie, js:je))                     ! RG Add bucket
allocate(z_surf      (is:ie, js:je))
allocate(t_surf      (is:ie, js:je))
allocate(q_surf      (is:ie, js:je)); q_surf = 0.0
allocate(u_surf      (is:ie, js:je)); u_surf = 0.0
allocate(v_surf      (is:ie, js:je)); v_surf = 0.0
allocate(rough_mom   (is:ie, js:je)); rough_mom = roughness_mom
allocate(rough_heat  (is:ie, js:je)); rough_heat = roughness_heat
allocate(rough_moist (is:ie, js:je)); rough_moist = roughness_moist
allocate(gust        (is:ie, js:je)); gust = 1.0
allocate(z_pbl       (is:ie, js:je))
allocate(flux_t      (is:ie, js:je))
allocate(flux_q      (is:ie, js:je))
allocate(flux_r      (is:ie, js:je))
allocate(flux_u      (is:ie, js:je))
allocate(flux_v      (is:ie, js:je))
allocate(drag_m      (is:ie, js:je))
allocate(drag_t      (is:ie, js:je))
allocate(drag_q      (is:ie, js:je))
allocate(w_atm       (is:ie, js:je))
allocate(ustar       (is:ie, js:je))
allocate(bstar       (is:ie, js:je))
allocate(qstar       (is:ie, js:je))
allocate(dhdt_surf   (is:ie, js:je))
allocate(dedt_surf   (is:ie, js:je))
allocate(dedq_surf   (is:ie, js:je))
allocate(drdt_surf   (is:ie, js:je))
allocate(dhdt_atm    (is:ie, js:je))
allocate(dedq_atm    (is:ie, js:je))
allocate(dtaudv_atm  (is:ie, js:je))
allocate(dtaudu_atm  (is:ie, js:je))
allocate(land        (is:ie, js:je)); land = .false.
allocate(land_ones   (is:ie, js:je)); land_ones = 0.0
allocate(avail       (is:ie, js:je)); avail = .true.
allocate(fracland    (is:ie, js:je)); fracland = 0.0
allocate(rough       (is:ie, js:je))
allocate(diff_t      (is:ie, js:je, num_levels))
allocate(diff_m      (is:ie, js:je, num_levels))
allocate(diss_heat   (is:ie, js:je, num_levels))
allocate(diss_heat_ray   (is:ie, js:je, num_levels)) !s added for rayleigh_bottom_drag, used when gp_surface=.True.
allocate(tdtlw       (is:ie, js:je, num_levels)); tdtlw = 0.0

allocate(non_diff_dt_ug  (is:ie, js:je, num_levels))
allocate(non_diff_dt_vg  (is:ie, js:je, num_levels))
allocate(non_diff_dt_tg  (is:ie, js:je, num_levels))
allocate(non_diff_dt_qg  (is:ie, js:je, num_levels))

allocate(net_surf_sw_down        (is:ie, js:je))
allocate(surf_lw_down            (is:ie, js:je))
allocate(conv_dt_tg  (is:ie, js:je, num_levels))
allocate(conv_dt_qg  (is:ie, js:je, num_levels))
allocate(cond_dt_tg  (is:ie, js:je, num_levels))
allocate(cond_dt_qg  (is:ie, js:je, num_levels))

allocate(coldT        (is:ie, js:je)); coldT = .false.
allocate(klzbs        (is:ie, js:je))
allocate(cape         (is:ie, js:je))
allocate(cin          (is:ie, js:je))
allocate(invtau_q_relaxation  (is:ie, js:je))
allocate(invtau_t_relaxation  (is:ie, js:je))
allocate(rain         (is:ie, js:je)); rain = 0.0
allocate(snow         (is:ie, js:je)); snow = 0.0
allocate(precip       (is:ie, js:je)); precip = 0.0
allocate(convflag     (is:ie, js:je))
allocate(convect      (is:ie, js:je)); convect = .false.

allocate(t_ref (is:ie, js:je, num_levels)); t_ref = 0.0
allocate(q_ref (is:ie, js:je, num_levels)); q_ref = 0.0

allocate (albedo      (is:ie, js:je)) !s allocate for albedo, to be set in mixed_layer_init.
allocate(coszen       (is:ie, js:je)) !s allocate coszen to be set in run_rrtmg
allocate(pbltop       (is:ie, js:je)) !s allocate coszen to be set in run_rrtmg

allocate(pref(num_levels+1)) !s reference pressure profile, as in spectral_physics.f90 in FMS 2006 and original MiMA.
allocate(p_half_1d(num_levels+1), ln_p_half_1d(num_levels+1))
allocate(p_full_1d(num_levels  ), ln_p_full_1d(num_levels  ))
allocate(capeflag     (is:ie, js:je))

call get_surf_geopotential(z_surf)
z_surf = z_surf/grav

!s initialise the land area
if(trim(land_option) .eq. 'input')then
!s read in land nc file
!s adapted from spectral_init_cond.F90

	   if(file_exist(trim(land_file_name))) then
	     call mpp_get_global_domain(grid_domain, xsize=global_num_lon, ysize=global_num_lat)
	     call field_size(trim(land_file_name), trim(land_field_name), siz)
	     if ( siz(1) == global_num_lon .or. siz(2) == global_num_lat ) then
	       call read_data(trim(land_file_name), trim(land_field_name), land_ones, grid_domain)
	       !s write something to screen to let the user know what's happening.
	     else
	       write(ctmp1(1: 4),'(i4)') siz(1)
	       write(ctmp1(9:12),'(i4)') siz(2)
	       write(ctmp2(1: 4),'(i4)') global_num_lon
	       write(ctmp2(9:12),'(i4)') global_num_lat
	       call error_mesg ('idealized_moist_phys','Land file contains data on a '// &
	              ctmp1//' grid, but atmos model grid is '//ctmp2, FATAL)
	     endif
	   else
	     call error_mesg('idealized_moist_phys','land_option="'//trim(land_option)//'"'// &
	                     ' but '//trim(land_file_name)//' does not exist', FATAL)
	   endif

	!s convert data in land nc file to land logical array
	where(land_ones > 0.) land = .true.

elseif(trim(land_option) .eq. 'zsurf')then
	!s wherever zsurf is greater than some threshold height then make land = .true.
	where ( z_surf > 10. ) land = .true.
endif


!s Add option to alter surface roughness length over land

if(trim(land_option) .eq. 'input') then

	where(land)
	rough_mom   = land_roughness_prefactor * rough_mom
	rough_heat  = land_roughness_prefactor * rough_heat
	rough_moist = land_roughness_prefactor * rough_moist
	end where

endif

!RG Add bucket - initialise bucket depth
if(bucket) then
where(land)
  bucket_depth(:,:,1)  = init_bucket_depth_land
  bucket_depth(:,:,2)  = init_bucket_depth_land
end where
endif
!RG end Add bucket

!s end option to alter surface roughness length over land


if (gp_surface) then
call rayleigh_bottom_drag_init(get_axis_id(), Time)
axes = get_axis_id()
id_diss_heat_ray = register_diag_field(mod_name, 'diss_heat_ray', &
                   axes(1:3), Time, 'dissipated heat from Rayleigh drag', 'K/s')
endif


!    initialize damping_driver_mod.
      if(do_damping) then
         call pressure_variables(p_half_1d,ln_p_half_1d,pref(1:num_levels),ln_p_full_1d,PSTD_MKS)
	 pref(num_levels+1) = PSTD_MKS
         call damping_driver_init (rad_lonb_2d(:,1),rad_latb_2d(1,:), pref(:), get_axis_id(), Time, & !s note that in the original this is pref(:,1), which is the full model pressure levels and the surface pressure at the bottom. There is pref(:2) in this version with 81060 as surface pressure??
                                sgsmtn)

      endif

if(mixed_layer_bc) then
  ! need an initial condition for the mixed layer temperature
  ! may be overwritten by restart file
  ! choose an unstable initial condition to allow moisture
  ! to quickly enter the atmosphere avoiding problems with the convection scheme
  t_surf = t_surf_init + 1.0

  call mixed_layer_init(is, ie, js, je, num_levels, t_surf, bucket_depth, get_axis_id(), Time, albedo, rad_lonb_2d(:,:), rad_latb_2d(:,:), land, bucket) ! t_surf is intent(inout) !s albedo distribution set here.
  
elseif(gp_surface) then
  albedo=0.0
  call error_mesg('idealized_moist_phys','Because gp_surface=.True., setting albedo=0.0', NOTE)

  call error_mesg('idealized_moist_phys','Note that if grey radiation scheme != Schneider is used, model will seg-fault b/c gp_surface does not define a t_surf, which is required by most grey schemes.', NOTE)

endif

if(turb) then
! need to call vert_diff_init even if using gcm_vert_diff (rather than
! gcm_vert_diff_down) because the variable sphum is not initialized
! otherwise in the vert_diff module
   call vert_diff_init (Tri_surf, ie-is+1, je-js+1, num_levels, .true., do_virtual) !s do_conserve_energy is hard-coded in.
end if

call lscale_cond_init()

axes = get_axis_id()

id_cond_dt_qg = register_diag_field(mod_name, 'dt_qg_condensation',        &
     axes(1:3), Time, 'Moisture tendency from condensation','kg/kg/s')
id_cond_dt_tg = register_diag_field(mod_name, 'dt_tg_condensation',        &
     axes(1:3), Time, 'Temperature tendency from condensation','K/s')
id_cond_rain = register_diag_field(mod_name, 'condensation_rain',          &
     axes(1:2), Time, 'Rain from condensation','kg/m/m/s')
id_precip = register_diag_field(mod_name, 'precipitation',          &
     axes(1:2), Time, 'Precipitation from resolved, parameterised and snow','kg/m/m/s')
id_cape = register_diag_field(mod_name, 'cape',          &
     axes(1:2), Time, 'Convective Available Potential Energy','J/kg')
id_cin = register_diag_field(mod_name, 'cin',          &
     axes(1:2), Time, 'Convective Inhibition','J/kg')

if(bucket) then
  id_bucket_depth = register_diag_field(mod_name, 'bucket_depth',            &         ! RG Add bucket
       axes(1:2), Time, 'Depth of surface reservoir', 'm')
  id_bucket_depth_conv = register_diag_field(mod_name, 'bucket_depth_conv',  &         ! RG Add bucket
       axes(1:2), Time, 'Tendency of bucket depth induced by Convection', 'm/s')
  id_bucket_depth_cond = register_diag_field(mod_name, 'bucket_depth_cond',  &         ! RG Add bucket
       axes(1:2), Time, 'Tendency of bucket depth induced by Condensation', 'm/s')
  id_bucket_depth_lh = register_diag_field(mod_name, 'bucket_depth_lh',      &         ! RG Add bucket
       axes(1:2), Time, 'Tendency of bucket depth induced by LH', 'm/s')
endif

select case(r_conv_scheme)

case(SIMPLE_BETTS_CONV)
  call qe_moist_convection_init()

case(FULL_BETTS_MILLER_CONV)
  call betts_miller_init()

case(DRY_CONV)
  call dry_convection_init(axes, Time)

end select

!jp not sure why these diag_fields are fenced when condensation ones above are not...
!if(lwet_convection .or. do_bm) then
   id_conv_dt_qg = register_diag_field(mod_name, 'dt_qg_convection',          &
        axes(1:3), Time, 'Moisture tendency from convection','kg/kg/s')
   id_conv_dt_tg = register_diag_field(mod_name, 'dt_tg_convection',          &
        axes(1:3), Time, 'Temperature tendency from convection','K/s')
   id_conv_rain = register_diag_field(mod_name, 'convection_rain',            &
        axes(1:2), Time, 'Rain from convection','kg/m/m/s')
!endif


if(two_stream_gray) call two_stream_gray_rad_init(is, ie, js, je, num_levels, get_axis_id(), Time, rad_lonb_2d, rad_latb_2d, dt_real)

#ifdef RRTM_NO_COMPILE
    if (do_rrtm_radiation) then
        call error_mesg('idealized_moist_phys','do_rrtm_radiation is .true. but compiler flag -D RRTM_NO_COMPILE used. Stopping.', FATAL)
    endif
#else
    if(do_rrtm_radiation) then
       id=ie-is+1 !s Taking dimensions from equivalend calls in vert_turb_driver_init
       jd=je-js+1
       kd=num_levels
       call rrtmg_lw_ini(cp_air)
       call rrtmg_sw_ini(cp_air)
       call rrtm_radiation_init(axes,Time,id*jd,kd,rad_lonb_2d,rad_latb_2d, Time_step_in)
       id_z_tg = register_diag_field(mod_name, 'interp_t',        &
            axes(1:3), Time, 'temperature interp','T/s')
    endif
#endif

if(turb) then
   call vert_turb_driver_init (rad_lonb_2d, rad_latb_2d, ie-is+1,je-js+1, &
                 num_levels,get_axis_id(),Time, doing_edt, doing_entrain)

   axes = get_axis_id()
   id_diff_dt_ug = register_diag_field(mod_name, 'dt_ug_diffusion',        &
        axes(1:3), Time, 'zonal wind tendency from diffusion','m/s^2')
   id_diff_dt_vg = register_diag_field(mod_name, 'dt_vg_diffusion',        &
        axes(1:3), Time, 'meridional wind tendency from diffusion','m/s^2')
   id_diff_dt_tg = register_diag_field(mod_name, 'dt_tg_diffusion',        &
        axes(1:3), Time, 'temperature diffusion tendency','T/s')
   id_diff_dt_qg = register_diag_field(mod_name, 'dt_qg_diffusion',        &
        axes(1:3), Time, 'moisture diffusion tendency','T/s')
endif

   id_rh = register_diag_field ( mod_name, 'rh', &
	axes(1:3), Time, 'relative humidity', 'percent')

end subroutine idealized_moist_phys_init
!=================================================================================================================================
subroutine idealized_moist_phys(Time, p_half, p_full, z_half, z_full, ug, vg, tg, grid_tracers, &
                                previous, current, dt_ug, dt_vg, dt_tg, dt_tracers)

type(time_type),            intent(in)    :: Time
real, dimension(:,:,:,:),   intent(in)    :: p_half, p_full, z_half, z_full, ug, vg, tg
real, dimension(:,:,:,:,:), intent(in)    :: grid_tracers
integer,                    intent(in)    :: previous, current
real, dimension(:,:,:),     intent(inout) :: dt_ug, dt_vg, dt_tg
real, dimension(:,:,:,:),   intent(inout) :: dt_tracers

real :: delta_t
real, dimension(size(ug,1), size(ug,2), size(ug,3)) :: tg_tmp, qg_tmp, RH,tg_interp

if(current == previous) then
   delta_t = dt_real
else
   delta_t = 2*dt_real
endif

if (bucket) then
  dt_bucket = 0.0                ! RG Add bucket
  filt      = 0.0                ! RG Add bucket
endif

rain = 0.0; snow = 0.0; precip = 0.0

select case(r_conv_scheme)

case(SIMPLE_BETTS_CONV)

   call qe_moist_convection ( delta_t,              tg(:,:,:,previous),      &
    grid_tracers(:,:,:,previous,nsphum),        p_full(:,:,:,previous),      &
                          p_half(:,:,:,previous),                coldT,      &
                                 rain,                            snow,      &
                           conv_dt_tg,                      conv_dt_qg,      &
                                q_ref,                        convflag,      &
                                klzbs,                            cape,      &
                                  cin,             invtau_q_relaxation,      &
                  invtau_t_relaxation,                           t_ref)

   tg_tmp = conv_dt_tg + tg(:,:,:,previous)
   qg_tmp = conv_dt_qg + grid_tracers(:,:,:,previous,nsphum)
!  note the delta's are returned rather than the time derivatives

   conv_dt_tg = conv_dt_tg/delta_t
   conv_dt_qg = conv_dt_qg/delta_t
   depth_change_conv = rain/dens_h2o     ! RG Add bucket
   rain       = rain/delta_t
   precip     = rain

   if(id_conv_dt_qg > 0) used = send_data(id_conv_dt_qg, conv_dt_qg, Time)
   if(id_conv_dt_tg > 0) used = send_data(id_conv_dt_tg, conv_dt_tg, Time)
   if(id_conv_rain  > 0) used = send_data(id_conv_rain, rain, Time)
   if(id_cape  > 0) used = send_data(id_cape, cape, Time)
   if(id_cin  > 0) used = send_data(id_cin, cin, Time)

case(FULL_BETTS_MILLER_CONV)

   call betts_miller (          delta_t,           tg(:,:,:,previous),       &
    grid_tracers(:,:,:,previous,nsphum),       p_full(:,:,:,previous),       &
                 p_half(:,:,:,previous),                        coldT,       &
                                   rain,                         snow,       &
                             conv_dt_tg,                   conv_dt_qg,       &
                                  q_ref,                     convflag,       &
                                  klzbs,                         cape,       &
                                    cin,                        t_ref,       &
                    invtau_t_relaxation,          invtau_q_relaxation,       &
                               capeflag)

   tg_tmp = conv_dt_tg + tg(:,:,:,previous)
   qg_tmp = conv_dt_qg + grid_tracers(:,:,:,previous,nsphum)
!  note the delta's are returned rather than the time derivatives

   conv_dt_tg = conv_dt_tg/delta_t
   conv_dt_qg = conv_dt_qg/delta_t
   depth_change_conv = rain/dens_h2o     ! RG Add bucket
   rain       = rain/delta_t
   precip     = rain

   if(id_conv_dt_qg > 0) used = send_data(id_conv_dt_qg, conv_dt_qg, Time)
   if(id_conv_dt_tg > 0) used = send_data(id_conv_dt_tg, conv_dt_tg, Time)
   if(id_conv_rain  > 0) used = send_data(id_conv_rain, rain, Time)
   if(id_cape  > 0) used = send_data(id_cape, cape, Time)
   if(id_cin  > 0) used = send_data(id_cin, cin, Time)

case(DRY_CONV)
    call dry_convection(Time, tg(:, :, :, previous),                         &
                        p_full(:,:,:,previous), p_half(:,:,:,previous),      &
                        conv_dt_tg, cape, cin)

    tg_tmp = conv_dt_tg*delta_t + tg(:,:,:,previous)
    qg_tmp = grid_tracers(:,:,:,previous,nsphum)

    if(id_conv_dt_tg > 0) used = send_data(id_conv_dt_tg, conv_dt_tg, Time)
    if(id_cape  > 0) used = send_data(id_cape, cape, Time)
    if(id_cin  > 0) used = send_data(id_cin, cin, Time)

case(NO_CONV)
   tg_tmp = tg(:,:,:,previous)
   qg_tmp = grid_tracers(:,:,:,previous,nsphum)

case default
  call error_mesg('idealized_moist_phys','Invalid convection scheme.', FATAL)

end select


! Add the T and q tendencies due to convection to the timestep
dt_tg = dt_tg + conv_dt_tg
dt_tracers(:,:,:,nsphum) = dt_tracers(:,:,:,nsphum) + conv_dt_qg


! Perform large scale convection
if (r_conv_scheme .ne. DRY_CONV) then
  ! Large scale convection is a function of humidity only.  This is
  ! inconsistent with the dry convection scheme, don't run it!
  rain = 0.0; snow = 0.0
  call lscale_cond (         tg_tmp,                          qg_tmp,        &
             p_full(:,:,:,previous),          p_half(:,:,:,previous),        &
                              coldT,                            rain,        &
                               snow,                      cond_dt_tg,        &
                         cond_dt_qg )

  cond_dt_tg = cond_dt_tg/delta_t
  cond_dt_qg = cond_dt_qg/delta_t
  depth_change_cond = rain/dens_h2o     ! RG Add bucket
  rain       = rain/delta_t
  snow       = snow/delta_t
  precip     = precip + rain + snow

  dt_tg = dt_tg + cond_dt_tg
  dt_tracers(:,:,:,nsphum) = dt_tracers(:,:,:,nsphum) + cond_dt_qg

  if(id_cond_dt_qg > 0) used = send_data(id_cond_dt_qg, cond_dt_qg, Time)
  if(id_cond_dt_tg > 0) used = send_data(id_cond_dt_tg, cond_dt_tg, Time)
  if(id_cond_rain  > 0) used = send_data(id_cond_rain, rain, Time)
  if(id_precip     > 0) used = send_data(id_precip, precip, Time)

endif


! Begin the radiation calculation by computing downward fluxes.
! This part of the calculation does not depend on the surface temperature.

if(two_stream_gray) then
   call two_stream_gray_rad_down(is, js, Time, &
                       rad_lat(:,:),           &
                       rad_lon(:,:),           &
                       p_half(:,:,:,current),  &
                       tg(:,:,:,previous),     &
                       net_surf_sw_down(:,:),  &
                       surf_lw_down(:,:), albedo, &
                       grid_tracers(:,:,:,previous,nsphum))
end if

if(.not.mixed_layer_bc) then

!!$! infinite heat capacity
!    t_surf = surface_temperature_forced(rad_lat)
!!$! no heat capacity:
!!$   t_surf = tg(:,:,num_levels,previous)

!!$! surface temperature has same potential temp. as lowest layer:
!!$  t_surf = surface_temperature(tg(:,:,:,previous), p_full(:,:,:,current), p_half(:,:,:,current))
end if

if(.not.gp_surface) then 
call surface_flux(                                                          &
                  tg(:,:,num_levels,previous),                              &
 grid_tracers(:,:,num_levels,previous,nsphum),                              &
                  ug(:,:,num_levels,previous),                              &
                  vg(:,:,num_levels,previous),                              &
               p_full(:,:,num_levels,current),                              &
   z_full(:,:,num_levels,current)-z_surf(:,:),                              &
             p_half(:,:,num_levels+1,current),                              &
                                  t_surf(:,:),                              &
                                  t_surf(:,:),                              &
                                  q_surf(:,:),                              & ! is intent(inout)
                                       bucket,                              &     ! RG Add bucket
                    bucket_depth(:,:,current),                              &     ! RG Add bucket
                        max_bucket_depth_land,                              &     ! RG Add bucket
                         depth_change_lh(:,:),                              &     ! RG Add bucket
                       depth_change_conv(:,:),                              &     ! RG Add bucket
                       depth_change_cond(:,:),                              &     ! RG Add bucket
                                  u_surf(:,:),                              &
                                  v_surf(:,:),                              &
                               rough_mom(:,:),                              &
                              rough_heat(:,:),                              &
                             rough_moist(:,:),                              &
                               rough_mom(:,:),                              & ! using rough_mom in place of rough_scale -- pjp
                                    gust(:,:),                              &
                                  flux_t(:,:),                              & ! is intent(out)
                                  flux_q(:,:),                              & ! is intent(out)
                                  flux_r(:,:),                              & ! is intent(out)
                                  flux_u(:,:),                              & ! is intent(out)
                                  flux_v(:,:),                              & ! is intent(out)
                                  drag_m(:,:),                              & ! is intent(out)
                                  drag_t(:,:),                              & ! is intent(out)
                                  drag_q(:,:),                              & ! is intent(out)
                                   w_atm(:,:),                              & ! is intent(out)
                                   ustar(:,:),                              & ! is intent(out)
                                   bstar(:,:),                              & ! is intent(out)
                                   qstar(:,:),                              & ! is intent(out)
                               dhdt_surf(:,:),                              & ! is intent(out)
                               dedt_surf(:,:),                              & ! is intent(out)
                               dedq_surf(:,:),                              & ! is intent(out)
                               drdt_surf(:,:),                              & ! is intent(out)
                                dhdt_atm(:,:),                              & ! is intent(out)
                                dedq_atm(:,:),                              & ! is intent(out)
                              dtaudu_atm(:,:),                              & ! is intent(out)
                              dtaudv_atm(:,:),                              & ! is intent(out)
                                      delta_t,                              &
                                    land(:,:),                              &
                               .not.land(:,:),                              &
                                   avail(:,:)  )
endif

! Now complete the radiation calculation by computing the upward and net fluxes.

if(two_stream_gray) then
   call two_stream_gray_rad_up(is, js, Time, &
                     rad_lat(:,:),           &
                     p_half(:,:,:,current),  &
                     t_surf(:,:),            &
                     tg(:,:,:,previous),     &
                     dt_tg(:,:,:), albedo)
end if

#ifdef RRTM_NO_COMPILE
    if (do_rrtm_radiation) then
        call error_mesg('idealized_moist_phys','do_rrtm_radiation is .true. but compiler flag -D RRTM_NO_COMPILE used. Stopping.', FATAL)
    endif
#else
if(do_rrtm_radiation) then
   !need t at half grid
	tg_interp=tg(:,:,:,previous)
   call interp_temp(z_full(:,:,:,current),z_half(:,:,:,current),tg_interp, Time)
   call run_rrtmg(is,js,Time,rad_lat(:,:),rad_lon(:,:),p_full(:,:,:,current),p_half(:,:,:,current),albedo,grid_tracers(:,:,:,previous,nsphum),tg_interp,t_surf(:,:),dt_tg(:,:,:),coszen,net_surf_sw_down(:,:),surf_lw_down(:,:))
endif
#endif



if(gp_surface) then

	call gp_surface_flux (dt_tg(:,:,:), p_half(:,:,:,current), num_levels)
	
    call compute_rayleigh_bottom_drag( 1,                     ie-is+1, &
                                       1,                     je-js+1, &
                                     Time,                    delta_t, &
                   rad_lat(:,:),         dt_ug(:,:,:      ), &
                        dt_vg(:,:,:     ),                             &
                       ug(:,:,:,previous),         vg(:,:,:,previous), &
                     p_half(:,:,:,previous),     p_full(:,:,:,previous), &
                     dt_tg, diss_heat_ray )

	if(id_diss_heat_ray > 0) used = send_data(id_diss_heat_ray, diss_heat_ray, Time)
endif




!----------------------------------------------------------------------
!    Copied from MiMA physics_driver.f90
!    call damping_driver to calculate the various model dampings that
!    are desired.
!----------------------------------------------------------------------
z_pbl(:,:) = pbltop(is:ie,js:je)
if(do_damping) then
     call damping_driver (is, js, rad_lat, Time+Time_step, delta_t,                               &
                             p_full(:,:,:,current), p_half(:,:,:,current),              &
                             z_full(:,:,:,current), z_half(:,:,:,current),              &
                             ug(:,:,:,previous), vg(:,:,:,previous),                    &
                             tg(:,:,:,previous), grid_tracers(:,:,:,previous,nsphum),   &
                             grid_tracers(:,:,:,previous,:),                            &
                             dt_ug(:,:,:), dt_vg(:,:,:), dt_tg(:,:,:),                  &
                             dt_tracers(:,:,:,nsphum), dt_tracers(:,:,:,:),             &
                             z_pbl) !s have taken the names of arrays etc from vert_turb_driver below. Watch ntp from 2006 call to this routine?
endif




if(turb) then

   call vert_turb_driver(            1,                              1, &
                                  Time,                 Time+Time_step, &
                               delta_t, tdtlw(:,:,:),    fracland(:,:), &
                 p_half(:,:,:,current),          p_full(:,:,:,current), &
                 z_half(:,:,:,current),          z_full(:,:,:,current), &
                            ustar(:,:),                     bstar(:,:), &
                            qstar(:,:),                     rough(:,:), &
                          rad_lat(:,:),                   convect(:,:), &
                    ug(:,:,:,current ),             vg(:,:,:,current ), &
                    tg(:,:,:,current ),                                 &
    grid_tracers(:,:,:,current,nsphum),  grid_tracers(:,:,:,current,:), &
                    ug(:,:,:,previous),                                 &
                    vg(:,:,:,previous),             tg(:,:,:,previous), &
   grid_tracers(:,:,:,previous,nsphum), grid_tracers(:,:,:,previous,:), &
                          dt_ug(:,:,:),                   dt_vg(:,:,:), &
                          dt_tg(:,:,:),       dt_tracers(:,:,:,nsphum), &
                   dt_tracers(:,:,:,:),                  diff_t(:,:,:), &
                         diff_m(:,:,:),                      gust(:,:), &
                            z_pbl(:,:) )

      pbltop(is:ie,js:je) = z_pbl(:,:) !s added so that z_pbl can be used subsequently by damping_driver.

!
!! Don't zero these derivatives as the surface flux depends implicitly
!! on the lowest level values
!! However it should be noted that these derivatives do not take into
!! account the change in the Monin-Obukhov coefficients, and so are not
!! very accurate.
!
!!$   dtaudv_atm = 0.0
!!$   dhdt_atm   = 0.0
!!$   dedq_atm   = 0.0

   if(.not.(mixed_layer_bc.or.gp_surface)) then
     call error_mesg('atmosphere','no diffusion implentation for non-mixed layer b.c.',FATAL)
   endif


! We must use gcm_vert_diff_down and _up rather than gcm_vert_diff as the surface flux
! depends implicitly on the surface values

!
! Don't want to do time splitting for the implicit diffusion step in case
! of compensation of the tendencies
!
   non_diff_dt_ug  = dt_ug
   non_diff_dt_vg  = dt_vg
   non_diff_dt_tg  = dt_tg
   non_diff_dt_qg  = dt_tracers(:,:,:,nsphum)

   call gcm_vert_diff_down (1, 1,                                          &
                            delta_t,             ug(:,:,:,previous),       &
                            vg(:,:,:,previous),  tg(:,:,:,previous),       &
                            grid_tracers(:,:,:,previous,nsphum),           &
                            grid_tracers(:,:,:,previous,:), diff_m(:,:,:), &
                            diff_t(:,:,:),          p_half(:,:,:,current), &
                            p_full(:,:,:,current),  z_full(:,:,:,current), &
                            flux_u(:,:),                      flux_v(:,:), &
                            dtaudu_atm(:,:),              dtaudv_atm(:,:), &
                            dt_ug(:,:,:),                    dt_vg(:,:,:), &
                            dt_tg(:,:,:),        dt_tracers(:,:,:,nsphum), &
                            dt_tracers(:,:,:,:),         diss_heat(:,:,:), &
                            Tri_surf)
!
! update surface temperature
!
   if(mixed_layer_bc) then	
   call mixed_layer(                                                       &
                              Time, Time+Time_step,                        &
                              t_surf(:,:),                                 & ! t_surf is intent(inout)
                              flux_t(:,:),                                 &
                              flux_q(:,:),                                 &
                              flux_r(:,:),                                 &
                                  dt_real,                                 &
                    net_surf_sw_down(:,:),                                 &
                        surf_lw_down(:,:),                                 &
                            Tri_surf,                                      & ! Tri_surf is intent(inout)
                           dhdt_surf(:,:),                                 &
                           dedt_surf(:,:),                                 &
                           dedq_surf(:,:),                                 &
                           drdt_surf(:,:),                                 &
                            dhdt_atm(:,:),                                 &
<<<<<<< HEAD
                            dedq_atm(:,:),                                 &
                              albedo(:,:))
=======
                            dedq_atm(:,:))
   endif
>>>>>>> 98cdf053

   call gcm_vert_diff_up (1, 1, delta_t, Tri_surf, dt_tg(:,:,:), dt_tracers(:,:,:,nsphum), dt_tracers(:,:,:,:))

   if(id_diff_dt_ug > 0) used = send_data(id_diff_dt_ug, dt_ug - non_diff_dt_ug, Time)
   if(id_diff_dt_vg > 0) used = send_data(id_diff_dt_vg, dt_vg - non_diff_dt_vg, Time)
   if(id_diff_dt_tg > 0) used = send_data(id_diff_dt_tg, dt_tg - non_diff_dt_tg, Time)
   if(id_diff_dt_qg > 0) used = send_data(id_diff_dt_qg, dt_tracers(:,:,:,nsphum) - non_diff_dt_qg, Time)

endif ! if(turb) then

!s Adding relative humidity calculation so as to allow comparison with Frierson's thesis.
   call rh_calc (p_full(:,:,:,previous),tg_tmp,qg_tmp,RH)
   if(id_rh >0) used = send_data(id_rh, RH*100., Time)


! RG Add bucket
! Timestepping for bucket. 
! NB In tapios github, all physics is still in atmosphere.F90 and this leapfrogging is done there. 
!This part has been included here to avoid editing atmosphere.F90
! Therefore define a future variable locally, but do not feedback any changes to timestepping variables upstream, so as to avoid messing with the model's overall timestepping.
! Bucket diffusion has been cut for this version - could be incorporated later.

if(bucket) then

  if(previous == current) then
    future = num_time_levels + 1 - current
  else
    future = previous
  endif

   ! bucket time tendency
   dt_bucket = depth_change_cond + depth_change_conv - depth_change_lh
   !change in bucket depth in one leapfrog timestep [m]                                 

   ! use the raw filter in leapfrog time stepping

   filt(:,:) = bucket_depth(:,:,previous) - 2.0 * bucket_depth(:,:,current)

   if(previous == current) then
      bucket_depth(:,:,future ) = bucket_depth(:,:,previous) + dt_bucket
      bucket_depth(:,:,current) = bucket_depth(:,:,current ) + robert_bucket &
        *(bucket_depth(:,:,previous) - 2.0*bucket_depth(:,:,current) + bucket_depth(:,:,future)) * raw_bucket
   else
      bucket_depth(:,:,current) = bucket_depth(:,:,current ) + robert_bucket &
        *(bucket_depth(:,:,previous) - 2.0*bucket_depth(:,:,current)) * raw_bucket 
      bucket_depth(:,:,future ) = bucket_depth(:,:,previous) + dt_bucket
      bucket_depth(:,:,current) = bucket_depth(:,:,current) + robert_bucket * bucket_depth(:,:,future) * raw_bucket
   endif

   bucket_depth(:,:,future) = bucket_depth(:,:,future) + robert_bucket * (filt(:,:) + bucket_depth(:,:, future)) &
                           * (raw_bucket - 1.0)  

   where (bucket_depth <= 0.) bucket_depth = 0.

   ! truncate surface reservoir over land points
       where(land .and. (bucket_depth(:,:,future) > max_bucket_depth_land))
            bucket_depth(:,:,future) = max_bucket_depth_land
       end where

   if(id_bucket_depth > 0) used = send_data(id_bucket_depth, bucket_depth(:,:,future), Time)
   if(id_bucket_depth_conv > 0) used = send_data(id_bucket_depth_conv, depth_change_conv(:,:), Time)
   if(id_bucket_depth_cond > 0) used = send_data(id_bucket_depth_cond, depth_change_cond(:,:), Time)
   if(id_bucket_depth_lh > 0) used = send_data(id_bucket_depth_lh, depth_change_lh(:,:), Time)

endif
! end Add bucket section




end subroutine idealized_moist_phys
!=================================================================================================================================
subroutine idealized_moist_phys_end

deallocate (dt_bucket, filt)
if(two_stream_gray)      call two_stream_gray_rad_end
if(lwet_convection) call qe_moist_convection_end
if(turb) then
   call vert_diff_end
   call vert_turb_driver_end
endif
call lscale_cond_end
if(mixed_layer_bc)  call mixed_layer_end(t_surf, bucket_depth, bucket)
if(do_damping) call damping_driver_end

end subroutine idealized_moist_phys_end
!=================================================================================================================================

subroutine rh_calc(pfull,T,qv,RH) !s subroutine copied from 2006 FMS MoistModel file moist_processes.f90 (v14 2012/06/22 14:50:00).

        IMPLICIT NONE


        REAL, INTENT (IN),    DIMENSION(:,:,:) :: pfull,T,qv
        REAL, INTENT (OUT),   DIMENSION(:,:,:) :: RH

        REAL, DIMENSION(SIZE(T,1),SIZE(T,2),SIZE(T,3)) :: esat

!-----------------------------------------------------------------------
!       Calculate RELATIVE humidity.
!       This is calculated according to the formula:
!
!       RH   = qv / (epsilon*esat/ [pfull  -  (1.-epsilon)*esat])
!
!       Where epsilon = RDGAS/RVGAS = d622
!
!       and where 1- epsilon = d378
!
!       Note that RH does not have its proper value
!       until all of the following code has been executed.  That
!       is, RH is used to store intermediary results
!       in forming the full solution.

        !calculate water saturated vapor pressure from table
        !and store temporarily in the variable esat
        CALL LOOKUP_ES(T,esat)						!same as escomp

        !calculate denominator in qsat formula
        if(do_simple) then
          RH(:,:,:) = pfull(:,:,:)
        else
          RH(:,:,:) = pfull(:,:,:)-d378*esat(:,:,:)
        endif

        !limit denominator to esat, and thus qs to epsilon
        !this is done to avoid blow up in the upper stratosphere
        !where pfull ~ esat
        RH(:,:,:) = MAX(RH(:,:,:),esat(:,:,:))

        !calculate RH
        RH(:,:,:)=qv(:,:,:)/(d622*esat(:,:,:)/RH(:,:,:))

        !IF MASK is present set RH to zero
!        IF (present(MASK)) RH(:,:,:)=MASK(:,:,:)*RH(:,:,:)

END SUBROUTINE rh_calc

!=================================================================================================================================

end module idealized_moist_phys_mod<|MERGE_RESOLUTION|>--- conflicted
+++ resolved
@@ -999,13 +999,9 @@
                            dedq_surf(:,:),                                 &
                            drdt_surf(:,:),                                 &
                             dhdt_atm(:,:),                                 &
-<<<<<<< HEAD
                             dedq_atm(:,:),                                 &
                               albedo(:,:))
-=======
-                            dedq_atm(:,:))
    endif
->>>>>>> 98cdf053
 
    call gcm_vert_diff_up (1, 1, delta_t, Tri_surf, dt_tg(:,:,:), dt_tracers(:,:,:,nsphum), dt_tracers(:,:,:,:))
 

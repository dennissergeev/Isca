!!!!!!!!!!!!!!!!!!!!!!!!!!!!!!!!!!!!!!!!!!!!!!!!!!!!!!!!!!!!!!!!!!!!!!!
!!                                                                   !!
!!                   GNU General Public License                      !!
!!                                                                   !!
!! This file is part of the Flexible Modeling System (FMS).          !!
!!                                                                   !!
!! FMS is free software; you can redistribute it and/or modify it    !!
!! under the terms of the GNU General Public License as published by !!
!! the Free Software Foundation, either version 3 of the License, or !!
!! (at your option) any later version.                               !!
!!                                                                   !!
!! FMS is distributed in the hope that it will be useful,            !!
!! but WITHOUT ANY WARRANTY; without even the implied warranty of    !!
!! MERCHANTABILITY or FITNESS FOR A PARTICULAR PURPOSE. See the      !!
!! GNU General Public License for more details.                      !!
!!                                                                   !!
!! You should have received a copy of the GNU General Public License !!
!! along with FMS. if not, see: http://www.gnu.org/licenses/gpl.txt  !!
!!                                                                   !!
!!!!!!!!!!!!!!!!!!!!!!!!!!!!!!!!!!!!!!!!!!!!!!!!!!!!!!!!!!!!!!!!!!!!!!!

module two_stream_gray_rad_mod

! ==================================================================================
! ==================================================================================

   use fms_mod,               only: open_file, check_nml_error, &
                                    mpp_pe, close_file, error_mesg, &
                                    NOTE, FATAL,  uppercase

   use constants_mod,         only: stefan, cp_air, grav, pstd_mks, seconds_per_sol, orbital_period

   use    diag_manager_mod,   only: register_diag_field, send_data

   use    time_manager_mod,   only: time_type, length_of_year, length_of_day, &
                                    operator(+), operator(-), operator(/=), get_time

   use astronomy_mod,         only: astronomy_init, diurnal_solar

   use interpolator_mod,      only: interpolate_type, interpolator_init, interpolator, ZERO, interpolator_end

!==================================================================================
implicit none
private
!==================================================================================

! version information

character(len=128) :: version='$Id: two_stream_gray_rad.F90,v 1.1.2.1 2016/02/23$'
character(len=128) :: tag='Two-stream gray atmosphere'

! Version Details
! [2016/01/28] <James Penn>:  GFDL Astronomy module used to calculate insolation
!   - Diurnal & Seasonal cycle implemented in astronomy_mod.
!   - set `do_seasonal` to .true. in namelist to activate.
!   - default (`do_seasonal = .false.`) remains as permanent global equinox.
!   - tidal locking can be achieved with by setting `2*pi / orbital_period = omega`.
! [2016/02/23] <James Penn>:  Window parameterisation in the longwave stream
!   - reference: Ruth Geen etal, GRL 2016 (supp. information).
!   - Set `wv_exponent` and `solar_exponent` to -1 in namelist to activate.
!   - Moisture and CO2 feedback on SW and LW controlled by `ir_tau...` constants.
!==================================================================================

! public interfaces

public :: two_stream_gray_rad_init, two_stream_gray_rad_down, two_stream_gray_rad_up, two_stream_gray_rad_end
!==================================================================================


! module variables
logical :: initialized     = .false.
real    :: solar_constant  = 1360.0
real    :: del_sol         = 1.4
real    :: del_sw          = 0.0
real    :: ir_tau_eq       = 6.0
real    :: ir_tau_pole     = 1.5
real    :: atm_abs         = 0.0
real    :: sw_diff         = 0.0
real    :: linear_tau      = 0.1
real    :: wv_exponent     = 4.0
real    :: solar_exponent  = 4.0
logical :: do_seasonal     = .false.
integer :: solday          = -10 !s Day of year to run perpetually if do_seasonal=True and solday>0
real    :: equinox_day     = 0.0 !s Fraction of year [0,1] where NH autumn equinox occurs (only really useful if calendar has defined months).

character(len=32) :: rad_scheme = 'frierson'

integer, parameter :: B_GEEN = 1,      B_FRIERSON = 2, &
                      B_BYRNE = 3
integer, private :: sw_scheme = B_FRIERSON
integer, private :: lw_scheme = B_FRIERSON

! constants for RG radiation version
real    :: ir_tau_co2_win  = 0.2150
real    :: ir_tau_wv_win1  = 147.11
real    :: ir_tau_wv_win2  = 1.0814e4
real    :: ir_tau_co2      = 0.154925
real    :: ir_tau_wv       = 351.48
real    :: window          = 0.3732
real    :: carbon_conc     = 360.0

! parameters for Byrne and OGorman radiation scheme
real :: bog_a = 0.8678
real :: bog_b = 1997.9
real :: bog_mu = 1.0

real, allocatable, dimension(:,:)   :: insolation, p2, lw_tau_0, sw_tau_0 !s albedo now defined in mixed_layer_init
real, allocatable, dimension(:,:)   :: b_surf
real, allocatable, dimension(:,:,:) :: b, tdt_rad, tdt_solar
real, allocatable, dimension(:,:,:) :: lw_up, lw_down, lw_flux, sw_up, sw_down, sw_flux, rad_flux
real, allocatable, dimension(:,:,:) :: lw_tau, sw_tau, lw_dtrans
real, allocatable, dimension(:,:)   :: olr, net_lw_surf, toa_sw_in, coszen, fracsun

! window parameterisation (RG, 2015)
real, allocatable, dimension(:,:,:) :: lw_up_win, lw_down_win, lw_dtrans_win
real, allocatable, dimension(:,:,:) :: b_win, sw_dtrans
real, allocatable, dimension(:,:)   :: sw_wv, del_sol_tau, sw_tau_k, lw_del_tau, lw_del_tau_win

real, save :: pi, deg_to_rad , rad_to_deg

!extras for reading in co2 concentration
logical                             :: do_read_co2=.false.
type(interpolate_type),save         :: co2_interp           ! use external file for co2
character(len=256)                  :: co2_file='co2'       !  file name of co2 file to read


namelist/two_stream_gray_rad_nml/ solar_constant, del_sol, &
           ir_tau_eq, ir_tau_pole, atm_abs, sw_diff, &
           linear_tau, del_sw, wv_exponent, &
           solar_exponent, do_seasonal, &
           ir_tau_co2_win, ir_tau_wv_win1, ir_tau_wv_win2, &
           ir_tau_co2, ir_tau_wv, window, carbon_conc, rad_scheme, &
<<<<<<< HEAD
           do_read_co2, co2_file, solday, equinox_day
=======
           do_read_co2,co2_file, bog_a, bog_b, bog_mu

>>>>>>> 318ef436

!==================================================================================
!-------------------- diagnostics fields -------------------------------

integer :: id_olr, id_swdn_sfc, id_swdn_toa, id_net_lw_surf, id_lwdn_sfc, id_lwup_sfc, &
           id_tdt_rad, id_tdt_solar, id_flux_rad, id_flux_lw, id_flux_sw, id_coszen, id_fracsun, &
           id_lw_dtrans, id_lw_dtrans_win, id_sw_dtrans

character(len=10), parameter :: mod_name = 'two_stream'

real :: missing_value = -999.


contains


! ==================================================================================
! ==================================================================================


subroutine two_stream_gray_rad_init(is, ie, js, je, num_levels, axes, Time, lonb, latb)

!-------------------------------------------------------------------------------------
integer, intent(in), dimension(4) :: axes
type(time_type), intent(in)       :: Time
integer, intent(in)               :: is, ie, js, je, num_levels
real ,dimension(:,:),intent(in),optional :: lonb,latb !s Changed to 2d arrays as 2013 interpolator expects this.
!-------------------------------------------------------------------------------------
integer, dimension(3) :: half = (/1,2,4/)
integer :: ierr, io, unit
!-----------------------------------------------------------------------------------------
! read namelist and copy to logfile

unit = open_file ('input.nml', action='read')
ierr=1
do while (ierr /= 0)
   read  (unit, nml=two_stream_gray_rad_nml, iostat=io, end=10)
   ierr = check_nml_error (io, 'two_stream_gray_rad_nml')
enddo
10 call close_file (unit)

unit = open_file ('logfile.out', action='append')
if ( mpp_pe() == 0 ) then
  write (unit,'(/,80("="),/(a))') trim(version), trim(tag)
  write (unit, nml=two_stream_gray_rad_nml)
endif
call close_file (unit)

pi         = 4. * atan(1.)
deg_to_rad = pi/180.
rad_to_deg = 180./pi

call astronomy_init

if(do_read_co2)then
   call interpolator_init (co2_interp, trim(co2_file)//'.nc', lonb, latb, data_out_of_bounds=(/ZERO/))
endif


if(uppercase(trim(rad_scheme)) == 'GEEN') then
  lw_scheme = B_GEEN
  call error_mesg('two_stream_gray_rad','Using Geen (2015) radiation scheme.', NOTE)
else if(uppercase(trim(rad_scheme)) == 'FRIERSON') then
  lw_scheme = B_FRIERSON
  !call error_mesg('two_stream_gray_rad','Using "'//trim(rad_scheme)//'" radiation scheme.', NOTE)
  call error_mesg('two_stream_gray_rad','Using Frierson (2006) radiation scheme.', NOTE)
else if(uppercase(trim(rad_scheme)) == 'BYRNE') then
  lw_scheme = B_BYRNE
  call error_mesg('two_stream_gray_rad','Using Byrne & OGorman (2013) radiation scheme.', NOTE)
else
  call error_mesg('two_stream_gray_rad','"'//trim(rad_scheme)//'"'//' is not a valid radiation scheme.', FATAL)
endif
sw_scheme = lw_scheme

initialized = .true.

allocate (b                (ie-is+1, je-js+1, num_levels))
allocate (tdt_rad          (ie-is+1, je-js+1, num_levels))
allocate (tdt_solar        (ie-is+1, je-js+1, num_levels))

allocate (lw_dtrans        (ie-is+1, je-js+1, num_levels))
allocate (lw_tau           (ie-is+1, je-js+1, num_levels+1))
allocate (sw_tau           (ie-is+1, je-js+1, num_levels+1))
allocate (lw_up            (ie-is+1, je-js+1, num_levels+1))
allocate (lw_down          (ie-is+1, je-js+1, num_levels+1))
allocate (lw_flux          (ie-is+1, je-js+1, num_levels+1))
allocate (sw_up            (ie-is+1, je-js+1, num_levels+1))
allocate (sw_down          (ie-is+1, je-js+1, num_levels+1))
allocate (sw_flux          (ie-is+1, je-js+1, num_levels+1))
allocate (rad_flux         (ie-is+1, je-js+1, num_levels+1))

allocate (b_surf           (ie-is+1, je-js+1))
allocate (lw_tau_0         (ie-is+1, je-js+1))
allocate (sw_tau_0         (ie-is+1, je-js+1))
allocate (olr              (ie-is+1, je-js+1))
allocate (net_lw_surf      (ie-is+1, je-js+1))
allocate (toa_sw_in        (ie-is+1, je-js+1))

allocate (insolation       (ie-is+1, je-js+1))
!allocate (albedo           (ie-is+1, je-js+1)) !s albedo now set in mixed_layer_init
allocate (p2               (ie-is+1, je-js+1))
allocate (coszen           (ie-is+1, je-js+1))
allocate (fracsun          (ie-is+1, je-js+1)) !jp from astronomy.f90 : fraction of sun on surface

!Allocate RG variables only if option selected.
select case(lw_scheme)
case(B_GEEN)
  allocate (b_win            (ie-is+1, je-js+1, num_levels))
  allocate (lw_dtrans_win    (ie-is+1, je-js+1, num_levels))
  allocate (lw_up_win        (ie-is+1, je-js+1, num_levels+1))
  allocate (lw_down_win      (ie-is+1, je-js+1, num_levels+1))
  allocate (lw_del_tau       (ie-is+1, je-js+1))
  allocate (lw_del_tau_win   (ie-is+1, je-js+1))

  allocate (sw_dtrans        (ie-is+1, je-js+1, num_levels))
  allocate (sw_wv            (ie-is+1, je-js+1))
  allocate (del_sol_tau      (ie-is+1, je-js+1))
  allocate (sw_tau_k         (ie-is+1, je-js+1))

case(B_BYRNE)
  allocate (lw_del_tau       (ie-is+1, je-js+1))
end select


!-----------------------------------------------------------------------
!------------ initialize diagnostic fields ---------------

    id_olr = &
    register_diag_field ( mod_name, 'olr', axes(1:2), Time, &
               'outgoing longwave radiation', &
               'W/m2', missing_value=missing_value               )
    id_swdn_sfc = &
    register_diag_field ( mod_name, 'swdn_sfc', axes(1:2), Time, &
               'Absorbed SW at surface', &
               'W/m2', missing_value=missing_value               )
    id_swdn_toa = &
    register_diag_field ( mod_name, 'swdn_toa', axes(1:2), Time, &
               'SW flux down at TOA', &
               'W/m2', missing_value=missing_value               )
    id_lwup_sfc = &
    register_diag_field ( mod_name, 'lwup_sfc', axes(1:2), Time, &
               'LW flux up at surface', &
               'W/m2', missing_value=missing_value               )

    id_lwdn_sfc = &
    register_diag_field ( mod_name, 'lwdn_sfc', axes(1:2), Time, &
               'LW flux down at surface', &
               'W/m2', missing_value=missing_value               )

    id_net_lw_surf = &
    register_diag_field ( mod_name, 'net_lw_surf', axes(1:2), Time, &
               'Net upward LW flux at surface', &
               'W/m2', missing_value=missing_value               )

    id_tdt_rad = &
        register_diag_field ( mod_name, 'tdt_rad', axes(1:3), Time, &
               'Temperature tendency due to radiation', &
               'K/s', missing_value=missing_value               )

    id_tdt_solar = &
        register_diag_field ( mod_name, 'tdt_solar', axes(1:3), Time, &
               'Temperature tendency due to solar radiation', &
               'K/s', missing_value=missing_value               )

    id_flux_rad = &
        register_diag_field ( mod_name, 'flux_rad', axes(half), Time, &
               'Total radiative flux (positive up)', &
               'W/m^2', missing_value=missing_value               )
    id_flux_lw = &
        register_diag_field ( mod_name, 'flux_lw', axes(half), Time, &
               'Net longwave radiative flux (positive up)', &
               'W/m^2', missing_value=missing_value               )
    id_flux_sw = &
        register_diag_field ( mod_name, 'flux_sw', axes(half), Time, &
               'Net shortwave radiative flux (positive up)', &
               'W/m^2', missing_value=missing_value               )

    id_coszen  = &
               register_diag_field ( mod_name, 'coszen', axes(1:2), Time, &
                 'cosine of zenith angle', &
                 'none', missing_value=missing_value      )
    id_fracsun  = &
               register_diag_field ( mod_name, 'fracsun', axes(1:2), Time, &
                 'daylight fraction of time interval', &
                 'none', missing_value=missing_value      )
  if (lw_scheme.eq.B_GEEN) then
    id_lw_dtrans_win  = &
               register_diag_field ( mod_name, 'lw_dtrans_win', axes(1:3), Time, &
                 'LW window transmission', &
                 'none', missing_value=missing_value      )
  endif
  if (sw_scheme.eq.B_GEEN) then
    id_sw_dtrans  = &
                 register_diag_field ( mod_name, 'sw_dtrans', axes(1:3), Time, &
                   'SW transmission', &
                   'none', missing_value=missing_value      )
  endif
    id_lw_dtrans  = &
               register_diag_field ( mod_name, 'lw_dtrans', axes(1:3), Time, &
                 'LW transmission (non window)', &
                 'none', missing_value=missing_value      )
return
end subroutine two_stream_gray_rad_init

! ==================================================================================

subroutine two_stream_gray_rad_down (is, js, Time_diag, lat, lon, p_half, t,         &
                           net_surf_sw_down, surf_lw_down, albedo, q)

! Begin the radiation calculation by computing downward fluxes.
! This part of the calculation does not depend on the surface temperature.

integer, intent(in)                 :: is, js
type(time_type), intent(in)         :: Time_diag
real, intent(in), dimension(:,:)    :: lat, lon, albedo
real, intent(out), dimension(:,:)   :: net_surf_sw_down
real, intent(out), dimension(:,:)   :: surf_lw_down
real, intent(in), dimension(:,:,:)  :: t, q,  p_half
integer :: i, j, k, n, dyofyr

integer :: seconds, year_in_s
real :: r_seconds, frac_of_day, frac_of_year, gmt, time_since_ae, rrsun, day_in_s, r_solday
logical :: used


real ,dimension(size(q,1),size(q,2),size(q,3)) :: co2f

n = size(t,3)



! albedo(:,:) = albedo_value !s albedo now set in mixed_layer_init.

! =================================================================================
! SHORTWAVE RADIATION

! insolation at TOA
if (do_seasonal) then
  ! Seasonal Cycle: Use astronomical parameters to calculate insolation
  call get_time(Time_diag, seconds)
  call get_time(length_of_year(), year_in_s)
  r_seconds = real(seconds)
  day_in_s = length_of_day()
  frac_of_day = r_seconds / day_in_s
  
  if(solday .ge. 0) then
      r_solday=real(solday)
      frac_of_year = (r_solday*day_in_s) / year_in_s
  else
      frac_of_year = r_seconds / year_in_s
  endif

  gmt = abs(mod(frac_of_day, 1.0)) * 2.0 * pi

  time_since_ae = modulo(frac_of_year-equinox_day, 1.0) * 2.0 * pi

  call diurnal_solar(lat, lon, gmt, time_since_ae, coszen, fracsun, rrsun)
  insolation = solar_constant * coszen
else
  ! Default: Averaged Earth insolation at all longitudes
  p2          = (1. - 3.*sin(lat)**2)/4.
  insolation  = 0.25 * solar_constant * (1.0 + del_sol * p2 + del_sw * sin(lat))
end if

select case(sw_scheme)
case(B_GEEN)
  ! RG scheme: optical depth a function of wv and co2
  sw_tau_k = 0.
  do k = 1, n
    sw_wv = sw_tau_k + 0.5194
    sw_wv = exp( 0.01887 / (sw_tau_k + 0.009522)                      &
                 + 1.603 / ( sw_wv*sw_wv ) )
    del_sol_tau(:,:) = ( 0.0596 + 0.0029 * log(carbon_conc/360.)       &
                                + sw_wv(:,:) * q(:,:,k) )             &
                     * ( p_half(:,:,k+1) - p_half(:,:,k) ) / p_half(:,:,n+1)
    sw_dtrans(:,:,k) = exp( - del_sol_tau(:,:) )
    sw_tau_k = sw_tau_k + del_sol_tau(:,:)
  end do

  ! compute downward shortwave flux
  sw_down(:,:,1) = insolation(:,:)
  do k = 1, n
     sw_down(:,:,k+1)   = sw_down(:,:,k) * sw_dtrans(:,:,k)
  end do

case(B_FRIERSON, B_BYRNE)
  ! Default: Frierson handling of SW radiation
  ! SW optical thickness
  sw_tau_0    = (1.0 - sw_diff*sin(lat)**2)*atm_abs

  ! compute optical depths for each model level
  do k = 1, n+1
    sw_tau(:,:,k) = sw_tau_0 * (p_half(:,:,k)/pstd_mks)**solar_exponent
  end do

  ! compute downward shortwave flux
  do k = 1, n+1
     sw_down(:,:,k)   = insolation(:,:) * exp(-sw_tau(:,:,k))
  end do

case default
 call error_mesg('two_stream_gray_rad','invalid radiation scheme',FATAL)

end select

! =================================================================================
! LONGWAVE RADIATION

! longwave source function
b = stefan*t**4
lw_dtrans_win = 1.

if(do_read_co2)then
  call interpolator( co2_interp, Time_diag, p_half, co2f, trim(co2_file))
  carbon_conc = maxval(co2f) !Needs maxval just because co2f is a 3d array of a constant, so maxval is just a way to pick out one number
endif


select case(lw_scheme)
case(B_GEEN)
  ! split LW in 2 bands: water-vapour window and remaining = non-window
  ! ref: Ruth Geen etal, GRL 2016 (supp. information).
  do k = 1, n
    lw_del_tau    = ( ir_tau_co2 + 0.2023 * log(carbon_conc/360.)                  &
                    + ir_tau_wv*sqrt(q(:,:,k)) )                               &
               * ( p_half(:,:,k+1)-p_half(:,:,k) ) / p_half(:,:,n+1)
    lw_dtrans(:,:,k) = exp( - lw_del_tau )
    lw_del_tau_win   = ( ir_tau_co2_win + 0.0954 * log(carbon_conc/360.)           &
                                     + ir_tau_wv_win1*q(:,:,k)                 &
                                     + ir_tau_wv_win2*q(:,:,k)*q(:,:,k) )      &
                  * ( p_half(:,:,k+1)-p_half(:,:,k) ) / p_half(:,:,n+1)
    lw_dtrans_win(:,:,k) = exp( - lw_del_tau_win )
  end do

  ! also compute downward longwave flux for window
  ! Allocate a fraction of the longwave spectrum as window radiation
  b_win = window*b
  b = (1.0 - window)*b
  lw_down_win(:,:,1) = 0.0
  lw_down(:,:,1) = 0.0
  do k = 1,n
    lw_down(:,:,k+1) = lw_down(:,:,k)*lw_dtrans(:,:,k) + b(:,:,k)*(1. - lw_dtrans(:,:,k))
    lw_down_win(:,:,k+1) = lw_down_win(:,:,k)*lw_dtrans_win(:,:,k)              &
                      + b_win(:,:,k)*(1.0 - lw_dtrans_win(:,:,k))
  end do
  lw_down = lw_down + lw_down_win

case(B_BYRNE)
  ! dtau/ds = a*mu + b*q
  ! ref: Byrne, M. P. & O'Gorman, P. A.
  !      Land–ocean warming contrast over a wide range of climates:
  !      Convective quasi-equilibrium theory and idealized simulations.
  !      J. Climate 26, 4000–4106 (2013).

  do k = 1, n
    lw_del_tau    = (bog_a*bog_mu + 0.17 * log(carbon_conc/360.)  + bog_b*q(:,:,k)) * (( p_half(:,:,k+1)-p_half(:,:,k) ) / p_half(:,:,n+1))
    lw_dtrans(:,:,k) = exp( - lw_del_tau )

  end do

  ! compute downward longwave flux by integrating downward
  lw_down(:,:,1)      = 0.
  do k = 1, n
     lw_down(:,:,k+1) = lw_down(:,:,k)*lw_dtrans(:,:,k) + b(:,:,k)*(1. - lw_dtrans(:,:,k))
  end do

case(B_FRIERSON)
  ! longwave optical thickness function of latitude and pressure
  lw_tau_0 = ir_tau_eq + (ir_tau_pole - ir_tau_eq)*sin(lat)**2

  ! compute optical depths for each model level
  do k = 1, n+1
  lw_tau(:,:,k) = lw_tau_0 * ( linear_tau * p_half(:,:,k)/pstd_mks     &
       + (1.0 - linear_tau) * (p_half(:,:,k)/pstd_mks)**wv_exponent )
  end do

  ! longwave differential transmissivity
  do k = 1, n
     lw_dtrans(:,:,k) = exp( -(lw_tau(:,:,k+1) - lw_tau(:,:,k)) )
  end do

  ! compute downward longwave flux by integrating downward
  lw_down(:,:,1)      = 0.
  do k = 1, n
     lw_down(:,:,k+1) = lw_down(:,:,k)*lw_dtrans(:,:,k) + b(:,:,k)*(1. - lw_dtrans(:,:,k))
  end do

case default
 call error_mesg('two_stream_gray_rad','invalid radiation scheme',FATAL)

end select

! =================================================================================
surf_lw_down     = lw_down(:, :, n+1)
toa_sw_in        = sw_down(:, :, 1)
net_surf_sw_down = sw_down(:, :, n+1) * (1. - albedo)
! =================================================================================

!------- downward lw flux surface -------
if ( id_lwdn_sfc > 0 ) then
   used = send_data ( id_lwdn_sfc, surf_lw_down, Time_diag)
endif
!------- incoming sw flux toa -------
if ( id_swdn_toa > 0 ) then
   used = send_data ( id_swdn_toa, toa_sw_in, Time_diag)
endif
!------- downward sw flux surface -------
if ( id_swdn_sfc > 0 ) then
   used = send_data ( id_swdn_sfc, net_surf_sw_down, Time_diag)
endif

!------- cosine of zenith angle ------------
if ( id_coszen > 0 ) then
   used = send_data ( id_coszen, coszen, Time_diag)
endif

return
end subroutine two_stream_gray_rad_down

! ==================================================================================

subroutine two_stream_gray_rad_up (is, js, Time_diag, lat, p_half, t_surf, t, tdt, albedo)

! Now complete the radiation calculation by computing the upward and net fluxes.

integer, intent(in)                 :: is, js
type(time_type), intent(in)         :: Time_diag
real, intent(in) , dimension(:,:)   :: lat, albedo
real, intent(in) , dimension(:,:)   :: t_surf
real, intent(in) , dimension(:,:,:) :: t, p_half
real, intent(inout), dimension(:,:,:) :: tdt


integer :: i, j, k, n

logical :: used

n = size(t,3)
b_surf            = stefan*t_surf**4

select case(lw_scheme)
case(B_GEEN)
  ! integrate upward, including window contribution
  lw_up(:,:,n+1)     = b_surf*(1-window)
  lw_up_win(:,:,n+1) = b_surf*window

  do k = n, 1, -1
     lw_up(:,:,k)   = lw_up(:,:,k+1)*lw_dtrans(:,:,k) + b(:,:,k)*(1.0 - lw_dtrans(:,:,k))
     lw_up_win(:,:,k)   = lw_up_win(:,:,k+1)*lw_dtrans_win(:,:,k) + b_win(:,:,k)*(1.0 - lw_dtrans_win(:,:,k))
  end do
  lw_up = lw_up + lw_up_win

case(B_FRIERSON, B_BYRNE)
  ! compute upward longwave flux by integrating upward
  lw_up(:,:,n+1)    = b_surf
  do k = n, 1, -1
     lw_up(:,:,k)   = lw_up(:,:,k+1)*lw_dtrans(:,:,k) + b(:,:,k)*(1.0 - lw_dtrans(:,:,k))
  end do

case default
 call error_mesg('two_stream_gray_rad','invalid radiation scheme',FATAL)

end select

! compute upward shortwave flux (here taken to be constant)
do k = 1, n+1
   sw_up(:,:,k)   = albedo(:,:) * sw_down(:,:,n+1)
end do

! net fluxes (positive up)
lw_flux  = lw_up - lw_down
sw_flux  = sw_up - sw_down
rad_flux = lw_flux + sw_flux

do k = 1, n
   tdt_rad(:,:,k)   = ( rad_flux(:,:,k+1) - rad_flux(:,:,k) )  &
        * grav/( cp_air*(p_half(:,:,k+1) - p_half(:,:,k)) )

   tdt_solar(:,:,k) = ( sw_flux(:,:,k+1) - sw_flux(:,:,k) )  &
        * grav/( cp_air*(p_half(:,:,k+1) - p_half(:,:,k)) )

   tdt(:,:,k) = tdt(:,:,k) + tdt_rad(:,:,k)
end do

olr         = lw_up(:,:,1)
net_lw_surf = lw_flux(:, :, n+1)

!------- outgoing lw flux toa (olr) -------
if ( id_olr > 0 ) then
   used = send_data ( id_olr, olr, Time_diag)
endif
!------- upward lw flux surface -------
if ( id_lwup_sfc > 0 ) then
   used = send_data ( id_lwup_sfc, b_surf, Time_diag)
endif
!------- net upward lw flux surface -------
if ( id_net_lw_surf > 0 ) then
   used = send_data ( id_net_lw_surf, net_lw_surf, Time_diag)
endif
!------- temperature tendency due to radiation ------------
if ( id_tdt_rad > 0 ) then
   used = send_data ( id_tdt_rad, tdt_rad, Time_diag)
endif
!------- temperature tendency due to solar radiation ------------
if ( id_tdt_solar > 0 ) then
   used = send_data ( id_tdt_solar, tdt_solar, Time_diag)
endif
!------- total radiative flux (at half levels) -----------
if ( id_flux_rad > 0 ) then
   used = send_data ( id_flux_rad, rad_flux, Time_diag)
endif
!------- longwave radiative flux (at half levels) --------
if ( id_flux_lw > 0 ) then
   used = send_data ( id_flux_lw, lw_flux, Time_diag)
endif
if ( id_flux_sw > 0 ) then
   used = send_data ( id_flux_sw, sw_flux, Time_diag)
endif
!------- radiative transmissivities (at half levels) --------
if ( id_lw_dtrans > 0 ) then
   used = send_data ( id_lw_dtrans, lw_dtrans, Time_diag)
endif
if ( id_lw_dtrans_win > 0 ) then
   used = send_data ( id_lw_dtrans_win, lw_dtrans_win, Time_diag)
endif
if ( id_sw_dtrans > 0 ) then
   used = send_data ( id_sw_dtrans, sw_dtrans, Time_diag)
endif

return
end subroutine two_stream_gray_rad_up

! ==================================================================================


subroutine two_stream_gray_rad_end

deallocate (b, tdt_rad, tdt_solar)
deallocate (lw_up, lw_down, lw_flux, sw_up, sw_down, sw_flux, rad_flux)
deallocate (b_surf, olr, net_lw_surf, toa_sw_in, lw_tau_0, sw_tau_0)
deallocate (lw_dtrans, lw_tau, sw_tau)
deallocate (insolation, p2) !s albedo

! deallocate RG variables
if (lw_scheme.eq.B_GEEN) then
  deallocate (b_win, lw_dtrans_win, lw_up_win, lw_down_win, lw_del_tau, lw_del_tau_win)
endif
if (sw_scheme.eq.B_GEEN) then
  deallocate (sw_dtrans, sw_wv, del_sol_tau, sw_tau_k)
endif
if (lw_scheme.eq.B_BYRNE) then
  deallocate (lw_del_tau)
endif

if(do_read_co2)call interpolator_end(co2_interp)

end subroutine two_stream_gray_rad_end

! ==================================================================================

end module two_stream_gray_rad_mod<|MERGE_RESOLUTION|>--- conflicted
+++ resolved
@@ -130,12 +130,7 @@
            solar_exponent, do_seasonal, &
            ir_tau_co2_win, ir_tau_wv_win1, ir_tau_wv_win2, &
            ir_tau_co2, ir_tau_wv, window, carbon_conc, rad_scheme, &
-<<<<<<< HEAD
-           do_read_co2, co2_file, solday, equinox_day
-=======
-           do_read_co2,co2_file, bog_a, bog_b, bog_mu
-
->>>>>>> 318ef436
+           do_read_co2, co2_file, solday, equinox_day, bog_a, bog_b, bog_mu
 
 !==================================================================================
 !-------------------- diagnostics fields -------------------------------

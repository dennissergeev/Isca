#!/usr/bin/env bash
# Run a single month

rundir={{ rundir }}  # change this if you're rerunning from the output directory

module purge
source {{ env_source }}
module list

ulimit -s unlimited

debug={{ run_idb }}                                     # logical to identify if running in debug mode or not

cd $rundir

export MALLOC_CHECK_=0

cp {{ execdir }}/{{ executable }} {{ executable }}

if [ $debug == True ]; then
   echo "Opening idb for debugging"
   exec idb -gdb  {{ executable}}
else
<<<<<<< HEAD
  exec nice -{{nice_score}} mpirun  -np {{ num_cores }} {{ execdir }}/{{ executable }}
=======
  nice -{{nice_score}} mpirun {{mpirun_opts}} -np {{ num_cores }} {{ execdir }}/{{ executable }}
>>>>>>> f18e52ee
fi

err_code=$?
if [[ $err_code -ne 0 ]]; then
	exit $err_code
fi

# # combine output files
# echo Month {{ month }} complete, combining nc files

# if [ {{ num_cores }} > 1 ]; then
#  for ncfile in `/bin/ls *.nc.0000`; do
#     {{ execdir }}/mppnccombine.x $ncfile
#     if [ $? == 0 ]; then
#         rm -f "${ncfile%.*}".????
#     fi
#  done
# fi

<|MERGE_RESOLUTION|>--- conflicted
+++ resolved
@@ -21,11 +21,7 @@
    echo "Opening idb for debugging"
    exec idb -gdb  {{ executable}}
 else
-<<<<<<< HEAD
-  exec nice -{{nice_score}} mpirun  -np {{ num_cores }} {{ execdir }}/{{ executable }}
-=======
-  nice -{{nice_score}} mpirun {{mpirun_opts}} -np {{ num_cores }} {{ execdir }}/{{ executable }}
->>>>>>> f18e52ee
+  exec nice -{{nice_score}} mpirun {{mpirun_opts}} -np {{ num_cores }} {{ execdir }}/{{ executable }}
 fi
 
 err_code=$?

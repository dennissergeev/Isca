--- conflicted
+++ resolved
@@ -1,22 +1,12 @@
 #!/usr/bin/env bash
 # Compiles the Isca Model
-<<<<<<< HEAD
-
-# 0. Source the environment file to load appropriate variables
-source {{ env_source }}
-=======
->>>>>>> 9cfba874
 
 # 0. Source the environment file to load appropriate variables
 source {{ env_source }}
 
 # 1. Configuration
 hostname=`hostname`
-<<<<<<< HEAD
-compiler=${GFDL_COMPILER:-ia64}
-=======
 compiler=${GFDL_MKMF_TEMPLATE:-ia64}
->>>>>>> 9cfba874
 template={{ template_dir }}/mkmf.template.${compiler}
 mkmf={{ srcdir }}/../bin/mkmf                             # path to executable mkmf
 sourcedir={{ srcdir }}                             # path to directory containing model source code
@@ -28,15 +18,9 @@
 execdir={{ execdir }}        # where code is compiled and executable is created
 executable={{ executable_name }}
 
-<<<<<<< HEAD
 #netcdf_flags=`nf-config --fflags --flibs`
 
 #ulimit -s unlimited # Set stack size to unlimited
-=======
-netcdf_flags=`nf-config --fflags --flibs`
-
-ulimit -s unlimited # Set stack size to unlimited
->>>>>>> 9cfba874
 export MALLOC_CHECK_=0
 
 # 3. compile the mppncombine tool if it hasn't yet been done.

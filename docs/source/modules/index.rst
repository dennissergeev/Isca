.. _modules:

##################
Components of Isca
##################

.. toctree::
   :maxdepth: 1

   dynamics
   physics
   output
<<<<<<< HEAD
   idealised_moist_phys
=======
   convection_simple_betts_miller
   socrates 
>>>>>>> b7f5cd51
<|MERGE_RESOLUTION|>--- conflicted
+++ resolved
@@ -10,9 +10,6 @@
    dynamics
    physics
    output
-<<<<<<< HEAD
    idealised_moist_phys
-=======
    convection_simple_betts_miller
-   socrates 
->>>>>>> b7f5cd51
+   socrates 
.. _modules:

##################
Components of Isca
##################

.. toctree::
   :maxdepth: 1

   dynamics
   physics
   output
<<<<<<< HEAD
   socrates 
=======
   convection_simple_betts_miller
>>>>>>> 0700d3ee
<|MERGE_RESOLUTION|>--- conflicted
+++ resolved
@@ -10,8 +10,5 @@
    dynamics
    physics
    output
-<<<<<<< HEAD
-   socrates 
-=======
    convection_simple_betts_miller
->>>>>>> 0700d3ee
+   socrates 